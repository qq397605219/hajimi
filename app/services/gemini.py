--- conflicted
+++ resolved
@@ -165,19 +165,12 @@
             }
             data = {
                 "contents": contents,
-<<<<<<< HEAD
-                "generationConfig": {},
-=======
             "tools": [
                 {
                     "google_search": {}
                 }
             ],
-                "generationConfig": {
-                    "temperature": request.temperature,
-                    "maxOutputTokens": request.max_tokens,
-                },
->>>>>>> 185a5fc4
+                "generationConfig": {},
                 "safetySettings": safety_settings,
             }
             if system_instruction:
@@ -261,19 +254,12 @@
         }
         data = {
             "contents": contents,
-<<<<<<< HEAD
-            "generationConfig": {},
-=======
             "tools": [
                 {
                     "google_search": {}
                 }
             ],
-            "generationConfig": {
-                "temperature": request.temperature,
-                "maxOutputTokens": request.max_tokens,
-            },
->>>>>>> 185a5fc4
+            "generationConfig": {},
             "safetySettings": safety_settings,
         }
         if system_instruction:
@@ -294,13 +280,7 @@
         try:
             response = requests.post(url, headers=headers, json=data)
             response.raise_for_status()
-<<<<<<< HEAD
             log('info', "非流式请求成功完成", extra=extra_log)
-=======
-            logger.info(response.text)
-            log_msg = format_log_message('INFO', "非流式请求成功完成", extra=extra_log)
-            logger.info(log_msg)
->>>>>>> 185a5fc4
             
             return ResponseWrapper(response.json())
         except Exception as e:
